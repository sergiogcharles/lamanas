--- conflicted
+++ resolved
@@ -32,7 +32,6 @@
         # y = y.reshape(-1, 1)
         # y = y.repeat(1, x.shape[1])
         
-<<<<<<< HEAD
         # print("y shape", y.shape)
         z_emb = self.fcx(z)
         # y_emb = self.fcy(y)
@@ -49,27 +48,6 @@
         out = z_emb + ce
         # + y_emb + ce
         out = self.fc2(out)
-=======
-        print(y.shape)
-        y = y.reshape(-1, 1)
-        y = y.repeat(1, x.shape[1])
-        # print(y.shape)
-        if y.shape[0] == 10:
-            breakpoint()
-        # print("y shape", y.shape)
-        x_emb = self.fcx(x)
-        y_emb = self.fcy(y)
-        # print(x_emb.shape, y_emb.shape)
-        # Residual connection
-        out = x_emb + y_emb + ce
-        # print(ce.shape, out.shape)
-        # print(out.shape)
-        out = F.relu(out)
-        out = self.fc2(out)
-        # print(out.shape)
-        # breakpoint()
-        # out = F.relu(out)
->>>>>>> 05323424
         # out = self.fc3(out)
         # Batch norm
         # out = self.batchnorm(out)
